#[cfg(target_arch="wasm32")]
use wasm_bindgen::prelude::*;

use std::borrow::Borrow;
use std::task::Poll;
use std::thread;
use std::time::{Duration, SystemTime};
use wgpu::SurfaceError;
use winit::dpi::PhysicalSize;
use winit::event::{ElementState, Event, KeyboardInput, VirtualKeyCode, WindowEvent};
use winit::event_loop::{ControlFlow, EventLoop};
use winit::window::WindowBuilder;

<<<<<<< HEAD
use super::event::Event;
use super::eventqueue::EventQueue;
use super::renderer::Renderer;
use super::game_window::GameWindow;

use std::{ffi::CString};
use imgui::{Condition, Window};
use sdl2::video::{VkInstance};
use sdl2::keyboard::Keycode;
use sdl2::event::Event as SdlEvent;
use vulkano::format::{ClearValue, Format};
use vulkano::image::view::ImageView;
use vulkano::image::{StorageImage, ImageDimensions};
use vulkano::{
  instance::{Instance, InstanceCreateInfo, InstanceExtensions},
  device::{physical::{PhysicalDevice}, Device, QueueCreateInfo, DeviceCreateInfo}, Version, VulkanObject, Handle, swapchain::{Surface, SurfaceApi}
};
use vulkano::command_buffer::{AutoCommandBufferBuilder, CommandBufferUsage, RenderPassBeginInfo};
use vulkano::pipeline::graphics::vertex_input::{BuffersDefinition, Vertex};
use vulkano::pipeline::graphics::viewport::Viewport;
use vulkano::pipeline::GraphicsPipeline;
use vulkano::render_pass::{RenderPass, RenderPassCreateInfo, SubpassDescription, AttachmentReference, Framebuffer, FramebufferCreateInfo};
=======
use super::task::GameEvent;
use super::taskqueue::taskqueue::GameEventQueue;
// use crate::game_engine::taskqueue::;
>>>>>>> 52f44a0d

const FRAME_DURATION: Duration = Duration::from_nanos(33_333_333);

pub type MainLoopFn = fn(engine: &mut Engine) -> Result<(), String>;

pub struct Engine {
  pub event_queue: Vec<GameEvent>,
  task: MainLoopFn,


}

impl Engine {
  pub fn run(task: MainLoopFn) {
    let mut engine = Engine {
      event_queue: Vec::new(),
      task,
    };

    pollster::block_on(Engine::init());

    // engine.init()
    // engine.main_loop();
  }

  async fn init() {
    cfg_if::cfg_if! {
      if #[cfg(target_arch = "wasm32")] {
        std::panic::set_hook(Box::new(console_error_panic_hook::hook));
        console_log::init_with_level(log::Level::Warn).expect("Couldn't initialize logger");
      } else {
        env_logger::init();
      }
    }
    let event_loop = EventLoop::new();
    let window = WindowBuilder::new().build(&event_loop).unwrap();

    #[cfg(target_arch = "wasm32")]
    {
      // Winit prevents sizing with CSS, so we have to set
      // the size manually when on web.
      use winit::dpi::PhysicalSize;
      window.set_inner_size(PhysicalSize::new(450, 400));

      use winit::platform::web::WindowExtWebSys;
      web_sys::window()
          .and_then(|win| win.document())
          .and_then(|doc| {
            let dst = doc.get_element_by_id("wasm-example")?;
            let canvas = web_sys::Element::from(window.canvas());
            dst.append_child(&canvas).ok()?;
            Some(())
          })
          .expect("Couldn't append canvas to document body.");
    }

    let mut gfx_state =
        super::graphics::graphics_state::GraphicsState::new(&window).await;

    event_loop.run(move |event, _, control_flow| {
      control_flow.set_poll();

      match event {
        Event::NewEvents(_) => {}

        Event::WindowEvent {
          window_id,
          ref event
        } if window_id == window.id() => match event {

          WindowEvent::CloseRequested |
          WindowEvent::KeyboardInput {
            input: KeyboardInput {
              state: ElementState::Pressed,
              virtual_keycode: Some(VirtualKeyCode::Escape), ..
            }, ..
          } => control_flow.set_exit(),

          WindowEvent::KeyboardInput {
            input: KeyboardInput {
              state: ElementState::Pressed,
              virtual_keycode: Some(VirtualKeyCode::A), ..
            }, ..
          } => println!("Hello there"),

          WindowEvent::Resized(physical_size) =>
            gfx_state.resize(physical_size.width, physical_size.height),

          WindowEvent::ScaleFactorChanged {new_inner_size, ..} =>
            gfx_state.resize(new_inner_size.width, new_inner_size.height),

          _ => {},
        }

        Event::WindowEvent { .. } => {}
        Event::DeviceEvent { .. } => {}
        Event::UserEvent(_) => {}

        Event::Suspended => {}
        Event::Resumed => {}

        Event::MainEventsCleared => {
          match gfx_state.render() {
            Ok(_) => {},
            Err(SurfaceError::Lost) => gfx_state.resize(
              gfx_state.config.width,
              gfx_state.config.height),
            Err(SurfaceError::OutOfMemory) => control_flow.set_exit(),
            Err(e) => println!("{:?}", e),
          }
        }
        // Event::RedrawRequested(_) => {}
        // Event::RedrawEventsCleared => {}
        Event::LoopDestroyed => {}
        _ => {}
      };

    });
  }

  fn main_loop(&mut self) {
    // loop {
      let start = SystemTime::now();

    println!("hello!!!!");

      let mut builder = AutoCommandBufferBuilder::primary(
        self.renderer.device.clone(), self.renderer.gfx_queue.family(), CommandBufferUsage::OneTimeSubmit
      ).unwrap();

      let render_pass = vulkano::single_pass_renderpass!(self.renderer.device.clone(),
        attachments: {
          color: {
            load: Clear,
            store: Store,
            format: Format::R8G8B8A8_UNORM,
            samples: 1,
          }
        },
        pass: {
          color: [color],
          depth_stencil: {}
        }
      ).unwrap();

      let image = StorageImage::new(
        self.renderer.device.clone(),
        ImageDimensions::Dim2d { width: 800, height: 600, array_layers: 1 },
        Format::R8G8B8A8_UNORM,
        Some(self.renderer.gfx_queue.family())
      ).unwrap();
      let view = ImageView::new_default(image.clone()).unwrap();

      let framebuffer = Framebuffer::new(
        render_pass.clone(),
        FramebufferCreateInfo {
          attachments: vec![view],
          ..Default::default()
        },
      ).unwrap();

      builder
          .begin_render_pass(
            RenderPassBeginInfo {
              clear_values: vec![Some(ClearValue::Float([0.0, 0.0, 1.0, 1.0]))],
              ..RenderPassBeginInfo::framebuffer(framebuffer.clone())
            },
            vulkano::command_buffer::SubpassContents::Inline,
          )
          .unwrap()
          .end_render_pass()
          .unwrap();

      mod vs {
        vulkano_shaders::shader!{
        ty: "vertex",
        src: "
#version 450

layout(location = 0) in vec2 position;

void main() {
    gl_Position = vec4(position, 0.0, 1.0);
}"
    }
      }

      mod fs {
        vulkano_shaders::shader!{
        ty: "fragment",
        src: "
#version 450

layout(location = 0) out vec4 f_color;

void main() {
    f_color = vec4(1.0, 0.0, 0.0, 1.0);
}"
    }
      }

      let vs = vs::load(self.renderer.device.clone()).expect("failed to create vs shader module");
      let fs = fs::load(self.renderer.device.clone()).expect("failed to create fs shader module");

      let viewport = Viewport {
        origin: [0.0, 0.0],
        dimensions: [800.0, 600.0],
        depth_range: 0.0..1.0,
      };

      // let pipeline = GraphicsPipeline::start()
      //     .vertex_input_state(BuffersDefinition::new().vertex::<Vertex>())

      self.run_task();

      self.event_queue.run_all();
      self.event_queue.prune();

      Engine::end(start);
    // }
  }

  fn run_task(&mut self) {
    match (self.task)(self) {
      Ok(_) => {}
      Err(msg) => println!("{}", msg)
    }
  }

  fn end(start: SystemTime) {
    let max_frame_time = start + FRAME_DURATION;

    match max_frame_time.duration_since(SystemTime::now()) {
      Ok(duration) => thread::sleep(duration),
      Err(_err) => ()
    }
  }
}<|MERGE_RESOLUTION|>--- conflicted
+++ resolved
@@ -11,34 +11,9 @@
 use winit::event_loop::{ControlFlow, EventLoop};
 use winit::window::WindowBuilder;
 
-<<<<<<< HEAD
-use super::event::Event;
-use super::eventqueue::EventQueue;
-use super::renderer::Renderer;
-use super::game_window::GameWindow;
-
-use std::{ffi::CString};
-use imgui::{Condition, Window};
-use sdl2::video::{VkInstance};
-use sdl2::keyboard::Keycode;
-use sdl2::event::Event as SdlEvent;
-use vulkano::format::{ClearValue, Format};
-use vulkano::image::view::ImageView;
-use vulkano::image::{StorageImage, ImageDimensions};
-use vulkano::{
-  instance::{Instance, InstanceCreateInfo, InstanceExtensions},
-  device::{physical::{PhysicalDevice}, Device, QueueCreateInfo, DeviceCreateInfo}, Version, VulkanObject, Handle, swapchain::{Surface, SurfaceApi}
-};
-use vulkano::command_buffer::{AutoCommandBufferBuilder, CommandBufferUsage, RenderPassBeginInfo};
-use vulkano::pipeline::graphics::vertex_input::{BuffersDefinition, Vertex};
-use vulkano::pipeline::graphics::viewport::Viewport;
-use vulkano::pipeline::GraphicsPipeline;
-use vulkano::render_pass::{RenderPass, RenderPassCreateInfo, SubpassDescription, AttachmentReference, Framebuffer, FramebufferCreateInfo};
-=======
 use super::task::GameEvent;
 use super::taskqueue::taskqueue::GameEventQueue;
 // use crate::game_engine::taskqueue::;
->>>>>>> 52f44a0d
 
 const FRAME_DURATION: Duration = Duration::from_nanos(33_333_333);
 
@@ -165,93 +140,6 @@
 
     println!("hello!!!!");
 
-      let mut builder = AutoCommandBufferBuilder::primary(
-        self.renderer.device.clone(), self.renderer.gfx_queue.family(), CommandBufferUsage::OneTimeSubmit
-      ).unwrap();
-
-      let render_pass = vulkano::single_pass_renderpass!(self.renderer.device.clone(),
-        attachments: {
-          color: {
-            load: Clear,
-            store: Store,
-            format: Format::R8G8B8A8_UNORM,
-            samples: 1,
-          }
-        },
-        pass: {
-          color: [color],
-          depth_stencil: {}
-        }
-      ).unwrap();
-
-      let image = StorageImage::new(
-        self.renderer.device.clone(),
-        ImageDimensions::Dim2d { width: 800, height: 600, array_layers: 1 },
-        Format::R8G8B8A8_UNORM,
-        Some(self.renderer.gfx_queue.family())
-      ).unwrap();
-      let view = ImageView::new_default(image.clone()).unwrap();
-
-      let framebuffer = Framebuffer::new(
-        render_pass.clone(),
-        FramebufferCreateInfo {
-          attachments: vec![view],
-          ..Default::default()
-        },
-      ).unwrap();
-
-      builder
-          .begin_render_pass(
-            RenderPassBeginInfo {
-              clear_values: vec![Some(ClearValue::Float([0.0, 0.0, 1.0, 1.0]))],
-              ..RenderPassBeginInfo::framebuffer(framebuffer.clone())
-            },
-            vulkano::command_buffer::SubpassContents::Inline,
-          )
-          .unwrap()
-          .end_render_pass()
-          .unwrap();
-
-      mod vs {
-        vulkano_shaders::shader!{
-        ty: "vertex",
-        src: "
-#version 450
-
-layout(location = 0) in vec2 position;
-
-void main() {
-    gl_Position = vec4(position, 0.0, 1.0);
-}"
-    }
-      }
-
-      mod fs {
-        vulkano_shaders::shader!{
-        ty: "fragment",
-        src: "
-#version 450
-
-layout(location = 0) out vec4 f_color;
-
-void main() {
-    f_color = vec4(1.0, 0.0, 0.0, 1.0);
-}"
-    }
-      }
-
-      let vs = vs::load(self.renderer.device.clone()).expect("failed to create vs shader module");
-      let fs = fs::load(self.renderer.device.clone()).expect("failed to create fs shader module");
-
-      let viewport = Viewport {
-        origin: [0.0, 0.0],
-        dimensions: [800.0, 600.0],
-        depth_range: 0.0..1.0,
-      };
-
-      // let pipeline = GraphicsPipeline::start()
-      //     .vertex_input_state(BuffersDefinition::new().vertex::<Vertex>())
-
       self.run_task();
 
       self.event_queue.run_all();
